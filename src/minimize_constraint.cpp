//
// Copyright (c) 2010-2015, Benjamin Kaufmann
//
// This file is part of Clasp. See http://www.cs.uni-potsdam.de/clasp/
//
// Clasp is free software; you can redistribute it and/or modify
// it under the terms of the GNU General Public License as published by
// the Free Software Foundation; either version 2 of the License, or
// (at your option) any later version.
//
// Clasp is distributed in the hope that it will be useful,
// but WITHOUT ANY WARRANTY; without even the implied warranty of
// MERCHANTABILITY or FITNESS FOR A PARTICULAR PURPOSE.  See the
// GNU General Public License for more details.
//
// You should have received a copy of the GNU General Public License
// along with Clasp; if not, write to the Free Software
// Foundation, Inc., 51 Franklin St, Fifth Floor, Boston, MA  02110-1301  USA
//
#include <clasp/minimize_constraint.h>
#include <clasp/solver.h>
#include <clasp/weight_constraint.h>
#include <clasp/clause.h>
namespace Clasp {
/////////////////////////////////////////////////////////////////////////////////////////
// SharedMinimizeData
/////////////////////////////////////////////////////////////////////////////////////////
SharedMinimizeData::SharedMinimizeData(const SumVec& lhsAdjust, MinimizeMode m) : mode_(m) {
	adjust_ = lhsAdjust;
	lower_  = new LowerType[adjust_.size()];
	count_  = 1;
	resetBounds();
	setMode(MinimizeMode_t::optimize);
}
SharedMinimizeData::~SharedMinimizeData() {
	delete[] lower_;
}

void SharedMinimizeData::destroy() const {
	this->~SharedMinimizeData();
	::operator delete(const_cast<SharedMinimizeData*>(this));
}

void SharedMinimizeData::resetBounds() {
	gCount_  = 0;
	optGen_  = 0;
	std::fill_n(lower_, numRules(), wsum_t(0));
	up_[0].assign(numRules(), maxBound());
	up_[1].assign(numRules(), maxBound());
	const WeightLiteral* lit = lits;
	for (weight_t wPos = 0, end = (weight_t)weights.size(), x; wPos != end; wPos = x+1) {
		assert(weights[wPos].weight >= 0);
		for (x = wPos; weights[x].next; ) { // compound weight - check for negative
			if (weights[++x].weight < 0) {
				while (lit->second != wPos) { ++lit; }
				for (const WeightLiteral* t = lit; t->second == wPos; ++t) {
					lower_[weights[x].level] += weights[x].weight;
				}
			}
		}
	}
}

bool SharedMinimizeData::setMode(MinimizeMode m, const wsum_t* bound, uint32 boundSize)  {
	mode_ = m;
	if (boundSize && bound) {
		SumVec& opt = up_[0];
		bool    ok  = false;
		gCount_     = 0;
		optGen_     = 0;
		boundSize   = std::min(boundSize, numRules());
		for (uint32 i = 0, end = boundSize; i != end; ++i) {
			wsum_t B = bound[i], a = adjust(i);
			B        = a >= 0 || (maxBound() + a) >= B ? B - a : maxBound();
			wsum_t d = B - lower_[i];
			if (d < 0 && !ok) { return false; }
			opt[i]   = B;
			ok       = ok || d > 0;
		}
		for (uint32 i = boundSize, end = (uint32)opt.size(); i != end; ++i) { opt[i] = maxBound(); }
	}
	return true;
}

MinimizeConstraint* SharedMinimizeData::attach(Solver& s, const OptParams& params, bool addRef) {
	if (addRef) this->share();
	MinimizeConstraint* ret;
	if (params.strat == OptParams::opt_bb || mode() == MinimizeMode_t::enumerate) {
		ret = new DefaultMinimize(this, params);
	}
	else {
		ret = new UncoreMinimize(this, params);
	}
	ret->attach(s);
	return ret;
}

const SumVec* SharedMinimizeData::setOptimum(const wsum_t* newOpt) {
	if (optGen_) { return up_ + (optGen_&1u); }
	uint32  g = gCount_;
	uint32  n = 1u - (g & 1u);
	SumVec& U = up_[n];
	U.assign(newOpt, newOpt + numRules());
	assert(mode() != MinimizeMode_t::enumerate || n == 1);
	if (mode() != MinimizeMode_t::enumerate) {
		if (++g == 0) { g = 2; }
		gCount_  = g;
	}
	return &U;
}
void SharedMinimizeData::setLower(uint32 lev, wsum_t low) {
	lower_[lev] = low;
}
wsum_t SharedMinimizeData::incLower(uint32 at, wsum_t low){
	for (wsum_t stored;;) {
		if ((stored = lower(at)) >= low) {
			return stored;
		}
		if (compare_and_swap(lower_[at], stored, low) == stored) {
			return low;
		}
	}
}
wsum_t SharedMinimizeData::lower(uint32 lev) const {
	return lower_[lev];
}
wsum_t SharedMinimizeData::optimum(uint32 lev) const {
	wsum_t o = sum(lev);
	return o + (o != maxBound() ? adjust(lev) : 0);
}
void SharedMinimizeData::markOptimal() {
	optGen_ = generation();
}
void SharedMinimizeData::sub(wsum_t* lhs, const LevelWeight* w, uint32& aLev) const {
	if (w->level < aLev) { aLev = w->level; }
	do { lhs[w->level] -= w->weight; } while (w++->next);
}
bool SharedMinimizeData::imp(wsum_t* lhs, const LevelWeight* w, const wsum_t* rhs, uint32& lev) const {
	assert(lev <= w->level && std::equal(lhs, lhs+lev, rhs));
	while (lev != w->level && lhs[lev] == rhs[lev]) { ++lev; }
	for (uint32 i = lev, end = numRules(); i != end; ++i) {
		wsum_t temp = lhs[i];
		if (i == w->level) { temp += w->weight; if (w->next) ++w; }
		if (temp != rhs[i]){ return temp > rhs[i]; }
	}
	return false;
}
/////////////////////////////////////////////////////////////////////////////////////////
// MinimizeConstraint
/////////////////////////////////////////////////////////////////////////////////////////
MinimizeConstraint::MinimizeConstraint(SharedData* d) : shared_(d) {}

MinimizeConstraint::~MinimizeConstraint() {
	assert(shared_ == 0 && "MinimizeConstraint not destroyed!");
}
bool MinimizeConstraint::prepare(Solver& s, bool useTag) {
	POTASSCO_REQUIRE(!s.isFalse(tag_), "Tag literal must not be false!");
	if (useTag && tag_ == lit_true())      { tag_ = posLit(s.pushTagVar(false)); }
	if (s.isTrue(tag_) || s.hasConflict()){ return !s.hasConflict(); }
	return useTag ? s.pushRoot(tag_) : s.force(tag_, 0);
}
void MinimizeConstraint::destroy(Solver* s, bool d) {
	shared_->release();
	shared_ = 0;
	Constraint::destroy(s, d);
}
void MinimizeConstraint::reportLower(Solver& s, uint32 lev, wsum_t low) const {
	s.lower.level = lev;
	s.lower.bound = low + shared_->adjust(lev);
}
/////////////////////////////////////////////////////////////////////////////////////////
// DefaultMinimize
/////////////////////////////////////////////////////////////////////////////////////////
union DefaultMinimize::UndoInfo {
	UndoInfo() : rep(0) {}
	struct {
		uint32 idx    : 30; // index of literal on stack
		uint32 newDL  :  1; // first literal of new DL?
		uint32 idxSeen:  1; // literal with idx already propagated?
	}      data;
	uint32 rep;
	uint32 index() const { return data.idx; }
	bool   newDL() const { return data.newDL != 0u; }
};
DefaultMinimize::DefaultMinimize(SharedData* d, const OptParams& params)
	: MinimizeConstraint(d)
	, bounds_(0)
	, pos_(d->lits)
	, undo_(0)
	, undoTop_(0)
	, size_(d->numRules()) {
	step_.type = params.algo;
	if (step_.type == OptParams::bb_hier && d->numRules() == 1) {
		step_.type = 0;
	}
}

DefaultMinimize::~DefaultMinimize() {
	delete [] bounds_;
	delete [] undo_;
}

void DefaultMinimize::destroy(Solver* s, bool detach) {
	if (s && detach) {
		for (const WeightLiteral* it = shared_->lits; !isSentinel(it->first); ++it) {
			s->removeWatch(it->first, this);
		}
		for (uint32 dl = 0; (dl = lastUndoLevel(*s)) != 0; ) {
			s->removeUndoWatch(dl, this);
			DefaultMinimize::undoLevel(*s);
		}
	}
	MinimizeConstraint::destroy(s, detach);
}

bool DefaultMinimize::attach(Solver& s) {
	assert(s.decisionLevel() == 0 && !bounds_);
	uint32 numL = 0;
	VarVec up;
	for (const WeightLiteral* it = shared_->lits; !isSentinel(it->first); ++it, ++numL) {
		if (s.value(it->first.var()) == value_free) {
			s.addWatch(it->first, this, numL);
		}
		else if (s.isTrue(it->first)) {
			up.push_back(numL);
		}
	}
	bounds_ = new wsum_t[(numRules() * (3 + uint32(step_.type != 0)))]; // upper, sum, temp, lower
	std::fill(this->opt(), this->sum(), SharedData::maxBound());
	std::fill(this->sum(), this->end(), wsum_t(0));
	stepInit(0);
	// [0,numL+1)      : undo stack
	// [numL+1, numL*2): pos  stack
	undo_    = new UndoInfo[(numL*2)+1];
	undoTop_ = 0;
	posTop_  = numL+1;
	actLev_  = 0;
	for (WeightVec::size_type i = 0; i != up.size(); ++i) {
		DefaultMinimize::propagate(s, shared_->lits[up[i]].first, up[i]);
	}
	return true;
}

// Returns the numerical highest decision level watched by this constraint.
uint32 DefaultMinimize::lastUndoLevel(const Solver& s) const {
	return undoTop_ != 0
		? s.level(shared_->lits[undo_[undoTop_-1].index()].first.var())
		: 0;
}
bool DefaultMinimize::litSeen(uint32 i) const { return undo_[i].data.idxSeen != 0; }

// Pushes the literal at index idx onto the undo stack
// and marks it as seen; if literal is first in current level
// adds a new undo watch.
void DefaultMinimize::pushUndo(Solver& s, uint32 idx) {
	assert(idx >= static_cast<uint32>(pos_ - shared_->lits));
	undo_[undoTop_].data.idx  = idx;
	undo_[undoTop_].data.newDL= 0;
	if (lastUndoLevel(s) != s.decisionLevel()) {
		// remember current "look at" position and start
		// a new decision level on the undo stack
		undo_[posTop_++].data.idx = static_cast<uint32>(pos_-shared_->lits);
		s.addUndoWatch(s.decisionLevel(), this);
		undo_[undoTop_].data.newDL = 1;
	}
	undo_[idx].data.idxSeen   = 1;
	++undoTop_;
}
/////////////////////////////////////////////////////////////////////////////////////////
// MinimizeConstraint - arithmetic strategy implementation
//
// For now we use a simple "switch-on-type" approach.
// In the future, if new strategies emerge, we may want to use a strategy hierarchy.
/////////////////////////////////////////////////////////////////////////////////////////
#define STRATEGY(x) shared_->x
// set *lhs = *rhs, where lhs != rhs
void DefaultMinimize::assign(wsum_t* lhs, wsum_t* rhs) const {
	std::memcpy(lhs, rhs, size_*sizeof(wsum_t));
}
// returns lhs > rhs
bool DefaultMinimize::greater(wsum_t* lhs, wsum_t* rhs, uint32 len, uint32& aLev) const {
	while (*lhs == *rhs && --len) { ++lhs, ++rhs; ++aLev; }
	return *lhs > *rhs;
}
/////////////////////////////////////////////////////////////////////////////////////////
Constraint::PropResult DefaultMinimize::propagate(Solver& s, Literal, uint32& data) {
	pushUndo(s, data);
	STRATEGY(add(sum(), shared_->lits[data]));
	return PropResult(propagateImpl(s, propagate_new_sum), true);
}

// Computes the set of literals implying p and returns
// the highest decision level of that set.
// PRE: p is implied on highest undo level
uint32 DefaultMinimize::computeImplicationSet(const Solver& s, const WeightLiteral& p, uint32& undoPos) {
	wsum_t* temp    = this->temp(), *opt = this->opt();
	uint32 up       = undoTop_, lev = actLev_;
	uint32 minLevel = std::max(s.level(tag_.var()), s.level(s.sharedContext()->stepLiteral().var()));
	// start from current sum
	assign(temp, sum());
	// start with full set
	for (UndoInfo u; up != 0; --up) {
		u = undo_[up-1];
		// subtract last element from set
		STRATEGY(sub(temp, shared_->lits[u.index()], lev));
		if (!STRATEGY(imp(temp, p, opt, lev))) {
			// p is no longer implied after we removed last literal,
			// hence [0, up) implies p @ level of last literal
			undoPos = up;
			return std::max(s.level(shared_->lits[u.index()].first.var()), minLevel);
		}
	}
	undoPos = 0;
	return minLevel;
}

bool DefaultMinimize::propagateImpl(Solver& s, PropMode m) {
	Iter it    = pos_;
	uint32 idx = static_cast<uint32>(it - shared_->lits);
	uint32 DL  = s.decisionLevel();
	// current implication level or "unknown" if
	// we propagate a new optimum
	uint32 impLevel = DL + (m == propagate_new_opt);
	weight_t lastW  = -1;
	uint32 undoPos  = undoTop_;
	bool ok         = true;
	actLev_         = std::min(actLev_, shared_->level(idx));
	for (wsum_t* sum= this->sum(), *opt = this->opt(); ok && !isSentinel(it->first); ++it, ++idx) {
		// skip propagated/false literals
		if (litSeen(idx) || (m == propagate_new_sum && s.isFalse(it->first))) {
			continue;
		}
		if (lastW != it->second) {
			// check if the current weight is implied
			if (!STRATEGY(imp(sum, *it, opt, actLev_))) {
				// all good - current optimum is safe
				pos_    = it;
				return true;
			}
			// compute implication set and level of current weight
			if (m == propagate_new_opt) {
				impLevel = computeImplicationSet(s, *it, undoPos);
			}
			lastW = it->second;
		}
		assert(active());
		// force implied literals
		if (!s.isFalse(it->first) || (impLevel < DL && s.level(it->first.var()) > impLevel)) {
			if (impLevel != DL) { DL = s.undoUntil(impLevel, Solver::undo_pop_bt_level); }
			ok = s.force(~it->first, impLevel, this, undoPos);
		}
	}
	return ok;
}

// pops free literals from the undo stack and decreases current sum
void DefaultMinimize::undoLevel(Solver&) {
	assert(undoTop_ != 0 && posTop_ > undoTop_);
	uint32 up  = undoTop_;
	uint32 idx = undo_[--posTop_].index();
	for (wsum_t* sum = this->sum();;) {
		UndoInfo& u = undo_[--up];
		undo_[u.index()].data.idxSeen = 0;
		STRATEGY(sub(sum, shared_->lits[u.index()], actLev_));
		if (u.newDL()) { break; }
	}
	undoTop_ = up;
	Iter temp= shared_->lits + idx;
	if (temp < pos_) {
		pos_    = temp;
		actLev_ = std::min(actLev_, shared_->level(idx));
	}
}

// computes the reason for p -
// all literals that were propagated before p
void DefaultMinimize::reason(Solver& s, Literal p, LitVec& lits) {
	assert(s.isTrue(tag_));
	uint32 stop = s.reasonData(p);
	Literal   x = s.sharedContext()->stepLiteral();
	assert(stop <= undoTop_);
	if (!isSentinel(x) && s.isTrue(x)) { lits.push_back(x); }
	if (s.level(tag_.var()))           { lits.push_back(tag_); }
	for (uint32 i = 0; i != stop; ++i) {
		UndoInfo u = undo_[i];
		x = shared_->lits[u.index()].first;
		lits.push_back(x);
	}
}

bool DefaultMinimize::minimize(Solver& s, Literal p, CCMinRecursive* rec) {
	assert(s.isTrue(tag_));
	uint32 stop = s.reasonData(p);
	Literal   x = s.sharedContext()->stepLiteral();
	assert(stop <= undoTop_);
	if (!s.ccMinimize(x, rec) || !s.ccMinimize(tag_, rec)) { return false; }
	for (uint32 i = 0; i != stop; ++i) {
		UndoInfo u = undo_[i];
		x = shared_->lits[u.index()].first;
		if (!s.ccMinimize(x, rec)) {
			return false;
		}
	}
	return true;
}
/////////////////////////////////////////////////////////////////////////////////////////
// DefaultMinimize - bound management
/////////////////////////////////////////////////////////////////////////////////////////
// Stores the current sum as the shared optimum.
void DefaultMinimize::commitUpperBound(const Solver&)  {
	shared_->setOptimum(sum());
	if (step_.type == OptParams::bb_inc) { step_.size *= 2; }
}
bool DefaultMinimize::commitLowerBound(Solver& s, bool upShared) {
	bool act  = active() && shared_->checkNext();
	bool more = step_.lev < size_ && (step_.size > 1 || step_.lev != size_-1);
	if (act && step_.type && step_.lev < size_) {
		uint32 x = step_.lev;
		wsum_t L = opt()[x] + 1;
		if (upShared) {
			wsum_t sv = shared_->incLower(x, L);
			if (sv == L) { reportLower(s, x, sv); }
			else         { L = sv; }
		}
		stepLow()= L;
		if (step_.type == OptParams::bb_inc){ step_.size = 1; }
	}
	return more;
}
bool DefaultMinimize::handleUnsat(Solver& s, bool up, LitVec& out) {
	bool more = shared_->optimize() && commitLowerBound(s, up);
	uint32 dl = s.isTrue(tag_) ? s.level(tag_.var()) : 0;
	relaxBound(false);
	if (more && dl && dl <= s.rootLevel()) {
		s.popRootLevel(s.rootLevel()-dl, &out); // pop and remember new path
		return s.popRootLevel(1);               // pop tag - disable constraint
	}
	return false;
}

// Disables the minimize constraint by clearing its upper bound.
bool DefaultMinimize::relaxBound(bool full) {
	if (active()) { std::fill(opt(), opt()+size_, SharedData::maxBound()); }
	pos_       = shared_->lits;
	actLev_    = 0;
	if (full || !shared_->optimize()) { stepInit(0); }
	return true;
}

void DefaultMinimize::stepInit(uint32 n) {
	step_.size = uint32(step_.type != OptParams::bb_dec);
	if (step_.type) { step_.lev = n; if (n != size_) stepLow() = 0-shared_->maxBound(); }
	else            { step_.lev = shared_->maxLevel(); }
}

// Integrates new (tentative) bounds from the ones stored in the shared data object.
bool DefaultMinimize::integrateBound(Solver& s) {
	bool useTag = shared_->optimize() && (step_.type != 0 || shared_->mode() == MinimizeMode_t::enumOpt);
	if (!prepare(s, useTag)) { return false; }
	if (useTag && s.level(tag_.var()) == 0) {
		step_.type = 0;
		stepInit(0);
	}
	if ((active() && !shared_->checkNext())) { return !s.hasConflict(); }
	WeightLiteral min(lit_true(), shared_->weights.empty() ? uint32(0) : (uint32)shared_->weights.size()-1);
	while (!s.hasConflict() && updateBounds(shared_->checkNext())) {
		uint32 x = 0;
		uint32 dl= s.decisionLevel() + 1;
		if (!STRATEGY(imp(sum(), min, opt(), actLev_)) || (dl = computeImplicationSet(s, min, x)) > s.rootLevel()) {
			for (--dl; !s.hasConflict() || s.resolveConflict(); ) {
				if      (s.undoUntil(dl, Solver::undo_pop_bt_level) > dl){ s.backtrack(); }
				else if (propagateImpl(s, propagate_new_opt))            { return true;   }
			}
		}
		if (!shared_->checkNext()) {
			break;
		}
		if (!step_.type) { ++step_.lev; }
		else             { stepLow() = ++opt()[step_.lev]; }
	}
	relaxBound(false);
	if (!s.hasConflict()) {
		s.undoUntil(0);
		s.setStopConflict();
	}
	return false;
}

// Loads bounds from the shared data object and (optionally) applies
// the current step to get the next tentative bound to check.
bool DefaultMinimize::updateBounds(bool applyStep) {
	for (;;) {
		const uint32  seq   = shared_->generation();
		const wsum_t* upper = shared_->upper();
		wsum_t*       myLow = step_.type ? end() : 0;
		wsum_t*       bound = opt();
		uint32        appLev= applyStep ? step_.lev : size_;
		for (uint32 i = 0; i != size_; ++i) {
			wsum_t U = upper[i], B = bound[i];
			if (i != appLev) {
				wsum_t L = shared_->lower(i);
				if (myLow) {
					if (i > step_.lev || L > myLow[i]) { myLow[i] = L; }
					else                               { L = myLow[i]; }
				}
				if      (i > appLev) { bound[i] = SharedData::maxBound(); }
				else if (U >= L)     { bound[i] = U; }
				else                 { stepInit(size_); return false; }
				continue;
			}
			if (step_.type) {
				wsum_t L = (stepLow() = std::max(myLow[i], shared_->lower(i)));
				if (U < L) { // path exhausted?
					stepInit(size_);
					return false;
				}
				if (B < L) { // tentative bound too strong?
					return false;
				}
				if (B < U) { // existing step?
					assert(std::count(bound+i+1, bound+size_, SharedData::maxBound()) == int(size_ - (i+1)));
					return true;
				}
				if (U == L) {// done with current level?
					bound[i] = U;
					stepInit(++appLev);
					continue;
				}
				assert(U > L && B > L);
				wsum_t diff = U - L;
				uint32 half = static_cast<uint32>( (diff>>1) | (diff&1) );
				if (step_.type == OptParams::bb_inc) {
					step_.size = std::min(step_.size, half);
				}
				else if (step_.type == OptParams::bb_dec) {
					if (!step_.size) { step_.size = static_cast<uint32>(diff); }
					else             { step_.size = half; }
				}
			}
			assert(step_.size != 0);
			bound[i] = U - step_.size;
			actLev_  = 0;
			pos_     = shared_->lits;
		}
		if (seq == shared_->generation()) { break; }
	}
	return step_.lev != size_ || !applyStep;
}
#undef STRATEGY
/////////////////////////////////////////////////////////////////////////////////////////
// MinimizeBuilder
/////////////////////////////////////////////////////////////////////////////////////////
MinimizeBuilder::MinimizeBuilder() { }
void MinimizeBuilder::clear() {
	LitVec().swap(lits_);
}
bool MinimizeBuilder::empty() const {
	return lits_.empty();
}
MinimizeBuilder& MinimizeBuilder::add(weight_t prio, const WeightLitVec& lits) {
	for (WeightLitVec::const_iterator it = lits.begin(), end = lits.end(); it != end; ++it) {
		add(prio, *it);
	}
	return *this;
}
MinimizeBuilder& MinimizeBuilder::add(weight_t prio, WeightLiteral lit) {
	lits_.push_back(MLit(lit, prio));
	return *this;
}
MinimizeBuilder& MinimizeBuilder::add(weight_t prio, weight_t w) {
	lits_.push_back(MLit(WeightLiteral(lit_true(), w), prio));
	return *this;
}
MinimizeBuilder& MinimizeBuilder::add(const SharedData& con) {
	if (con.numRules() == 1) {
		const weight_t P = !con.prios.empty() ? con.prios[0] : 0;
		for (const WeightLiteral* it = con.lits; !isSentinel(it->first); ++it) { add(P, *it); }
	}
	else {
		for (const WeightLiteral* it = con.lits; !isSentinel(it->first); ++it) {
			const SharedData::LevelWeight* w = &con.weights[it->second];
			do {
				add( w->level < con.prios.size() ? con.prios[w->level] : -static_cast<weight_t>(w->level), WeightLiteral(it->first, w->weight) );
			} while (w++->next);
		}
	}
	for (uint32 i = 0; i != con.numRules(); ++i) {
		if (wsum_t w = con.adjust(i)) {
			const weight_t P = i < con.prios.size() ? con.prios[i] : -static_cast<weight_t>(i);
			while (w < CLASP_WEIGHT_T_MIN) { add(P, CLASP_WEIGHT_T_MIN); w -= CLASP_WEIGHT_T_MIN; }
			while (w > CLASP_WEIGHT_T_MAX) { add(P, CLASP_WEIGHT_T_MAX); w -= CLASP_WEIGHT_T_MAX; }
			add(P, static_cast<weight_t>(w));
		}
	}
	return *this;
}
// Comparator for preparing levels: compare (prio, var, weight)
bool MinimizeBuilder::CmpPrio::operator()(const MLit& lhs, const MLit& rhs) const {
	if (lhs.prio != rhs.prio)           { return lhs.prio > rhs.prio; }
	if (lhs.lit.var() != rhs.lit.var()) { return lhs.lit  < rhs.lit; }
	return lhs.weight > rhs.weight;
}
// Comparator for merging levels: compare (var, level, weight)
bool MinimizeBuilder::CmpLit::operator()(const MLit& lhs, const MLit& rhs) const {
	if (lhs.lit.var() != rhs.lit.var()) { return lhs.lit  < rhs.lit; }
	if (lhs.prio != rhs.prio)           { return lhs.prio < rhs.prio; }
	return lhs.weight > rhs.weight;
}
// Comparator for sorting literals by final weight
bool MinimizeBuilder::CmpWeight::operator()(const MLit& lhs, const MLit& rhs) const {
	if (!weights) { return lhs.weight > rhs.weight; }
	const SharedData::LevelWeight* wLhs = &(*weights)[lhs.weight];
	const SharedData::LevelWeight* wRhs = &(*weights)[rhs.weight];
	for (;; ++wLhs, ++wRhs) {
		if (wLhs->level != wRhs->level)  { return wLhs->level < wRhs->level; }
		if (wLhs->weight != wRhs->weight){ return wLhs->weight > wRhs->weight; }
		if (!wLhs->next) { return wRhs->next && (++wRhs)->weight < 0; }
		if (!wRhs->next) { ++wLhs; break; }
	}
	return wLhs->weight > 0;
}

// Replaces integer priorities with increasing levels and merges duplicate/complementary literals.
void MinimizeBuilder::prepareLevels(const Solver& s, SumVec& adjust, WeightVec& prios) {
	// group first by decreasing priorities and then by variables
	std::stable_sort(lits_.begin(), lits_.end(), CmpPrio());
	prios.clear(); adjust.clear();
	// assign levels and simplify lits
	LitVec::iterator j = lits_.begin();
	for (LitVec::const_iterator it = lits_.begin(), end = lits_.end(); it != end;) {
		const weight_t P = it->prio, L = static_cast<weight_t>(prios.size());
		wsum_t R = 0;
		for (LitVec::const_iterator k; it != end && it->prio == P; it = k) {
			Literal x(it->lit); // make literal unique wrt this level
			wsum_t  w = it->weight;
			for (k = it + 1; k != end && k->lit.var() == x.var() && k->prio == P; ++k) {
				if (k->lit == x){ w += k->weight; }
				else            { w -= k->weight; R += k->weight; }
			}
			if (w < 0){
				R += w;
				x  = ~x;
				w  = -w;
			}
			if (w && s.value(x.var()) == value_free) {
				POTASSCO_CHECK(static_cast<weight_t>(w) == w, EOVERFLOW, "MinimizeBuilder: weight too large");
				*j++ = MLit(WeightLiteral(x, static_cast<weight_t>(w)), L);
			}
			else if (s.isTrue(x)) { R += w; }
		}
		prios.push_back(P);
		adjust.push_back(R);
	}
	lits_.erase(j, lits_.end());
}

void MinimizeBuilder::mergeLevels(SumVec& adjust, SharedData::WeightVec& weights) {
	// group first by variables and then by increasing levels
	std::stable_sort(lits_.begin(), lits_.end(), CmpLit());
	LitVec::iterator j = lits_.begin();
	weights.clear(); weights.reserve(lits_.size());
	for (LitVec::const_iterator it = lits_.begin(), end = lits_.end(), k; it != end; it = k) {
		// handle first occurrence of var
		assert(it->weight > 0 && "most important occurrence of lit must have positive weight");
		weight_t wpos = (weight_t)weights.size();
		weights.push_back(SharedData::LevelWeight(it->prio, it->weight));
		// handle remaining occurrences with lower prios
		for (k = it + 1; k != end && k->lit.var() == it->lit.var(); ++k) {
			assert(k->prio > it->prio && "levels not prepared!");
			weights.back().next = 1;
			weights.push_back(SharedData::LevelWeight(k->prio, k->weight));
			if (k->lit.sign() != it->lit.sign()) {
				adjust[k->prio] += k->weight;
				weights.back().weight = -k->weight;
			}
		}
		(*j = *it).weight = wpos;
		++j;
	}
	lits_.erase(j, lits_.end());
}

MinimizeBuilder::SharedData* MinimizeBuilder::createShared(SharedContext& ctx, const SumVec& adjust, const CmpWeight& cmp) {
	const uint32 nLits = static_cast<uint32>(lits_.size());
	SharedData*  ret   = new (::operator new(sizeof(SharedData) + ((nLits + 1)*sizeof(WeightLiteral)))) SharedData(adjust);
	// sort literals by decreasing weight
	std::stable_sort(lits_.begin(), lits_.end(), cmp);
	uint32   last = 0;
	weight_t wIdx = 0;
	for (uint32 i = 0; i != nLits; ++i) {
		WeightLiteral x(lits_[i].lit, lits_[i].weight);
		ctx.setFrozen(x.first.var(), true);
		ret->lits[i] = x;
		if (!cmp.weights) { continue; }
		if (!i || cmp(lits_[last], lits_[i])) {
			last = i;
			wIdx = (weight_t)ret->weights.size();
			for (const SharedData::LevelWeight* w = &(*cmp.weights)[x.second];; ++w) {
				ret->weights.push_back(*w);
				if (!w->next) { break; }
			}
		}
		ret->lits[i].second = wIdx;
	}
	ret->lits[nLits] = WeightLiteral(lit_true(), (weight_t)ret->weights.size());
	if (cmp.weights) {
		ret->weights.push_back(SharedData::LevelWeight((uint32)adjust.size()-1, 0));
	}
	ret->resetBounds();
	return ret;
}

MinimizeBuilder::SharedData* MinimizeBuilder::build(SharedContext& ctx) {
	POTASSCO_REQUIRE(!ctx.frozen());
	if ((!ctx.ok() || !ctx.master()->propagate()) || empty()) {
		clear();
		return 0;
	}
	typedef SharedData::WeightVec FlatVec;
	WeightVec prios;
	SumVec    adjust;
	FlatVec   weights;
	CmpWeight cmp(0);
	prepareLevels(*ctx.master(), adjust, prios);
	if (prios.size() > 1) {
		mergeLevels(adjust, weights);
		cmp.weights = &weights;
	}
	else if (prios.empty()) {
		prios.assign(1, 0);
		adjust.assign(1, 0);
	}
	SharedData* ret = createShared(ctx, adjust, cmp);
	ret->prios.swap(prios);
	clear();
	return ret;
}
/////////////////////////////////////////////////////////////////////////////////////////
// UncoreMinimize
/////////////////////////////////////////////////////////////////////////////////////////
UncoreMinimize::UncoreMinimize(SharedMinimizeData* d, const OptParams& params)
	: MinimizeConstraint(d)
	, enum_(0)
	, sum_(new wsum_t[d->numRules()])
	, auxInit_(UINT32_MAX)
	, auxAdd_(0)
	, freeOpen_(0)
	, options_(params) {
}
void UncoreMinimize::init() {
	releaseLits();
	fix_.clear();
	eRoot_ = 0;
	aTop_  = 0;
	upper_ = shared_->upper(0);
	lower_ = 0;
	gen_   = 0;
	level_ = 0;
	next_  = 0;
	disj_  = 0;
	path_  = 1;
	init_  = 1;
	actW_  = 1;
	nextW_ = 0;
}
bool UncoreMinimize::attach(Solver& s) {
	init();
	initRoot(s);
	auxInit_ = UINT32_MAX;
	auxAdd_  = 0;
	if (s.sharedContext()->concurrency() > 1 && shared_->mode() == MinimizeMode_t::enumOpt) {
		enum_ = new DefaultMinimize(shared_->share(), OptParams());
		enum_->attach(s);
		enum_->relaxBound(true);
	}
	return true;
}
// Detaches the constraint and all cores from s and removes
// any introduced aux vars.
void UncoreMinimize::detach(Solver* s, bool b) {
	releaseLits();
	if (s && auxAdd_ && s->numAuxVars() == (auxInit_ + auxAdd_)) {
		s->popAuxVar(auxAdd_, &closed_);
		auxInit_ = UINT32_MAX;
		auxAdd_  = 0;
	}
	Clasp::destroyDB(closed_, s, b);
	fix_.clear();
}
// Destroys this object and optionally detaches it from the given solver.
void UncoreMinimize::destroy(Solver* s, bool b) {
	detach(s, b);
	delete [] sum_;
	if (enum_) { enum_->destroy(s, b); enum_ = 0; }
	MinimizeConstraint::destroy(s, b);
}
Constraint::PropResult UncoreMinimize::propagate(Solver& s, Literal p, uint32& other) {
	return PropResult(s.force(Literal::fromId(other), Antecedent(p)), true);
}
bool UncoreMinimize::simplify(Solver& s, bool) {
	if (s.decisionLevel() == 0) { simplifyDB(s, closed_, false); }
	return false;
}
void UncoreMinimize::reason(Solver& s, Literal, LitVec& out) {
	uint32 r = initRoot(s);
	for (uint32 i = 1; i <= r; ++i) {
		out.push_back(s.decision(i));
	}
}

// Integrates any new information from this constraint into s.
bool UncoreMinimize::integrate(Solver& s) {
	assert(!s.isFalse(tag_));
	bool useTag = (shared_->mode() == MinimizeMode_t::enumOpt) || s.sharedContext()->concurrency() > 1;
	if (!prepare(s, useTag)) {
		return false;
	}
	if (enum_ && !shared_->optimize() && !enum_->integrateBound(s)) {
		return false;
	}
	for (uint32 gGen = shared_->generation(); gGen != gen_; ) {
		gen_   = gGen;
		upper_ = shared_->upper(level_);
		gGen   = shared_->generation();
	}
	if (init_ && !initLevel(s)) {
		return false;
	}
	if (next_ && !addNext(s)) {
		return false;
	}
	if (path_ && !pushPath(s)) {
		return false;
	}
	if (!validLowerBound()) {
		next_ = 1;
		s.setStopConflict();
		return false;
	}
	return true;
}

// Initializes the next optimization level to look at.
bool UncoreMinimize::initLevel(Solver& s) {
	initRoot(s);
	next_  = 0;
	disj_  = 0;
	actW_  = 1;
	nextW_ = 0;
	*sum_  = -1;
	if (!fixLevel(s)) {
		return false;
	}
	for (LitVec::const_iterator it = fix_.begin(), end = fix_.end(); it != end; ++it) {
		if (!s.force(*it, eRoot_, this)) { return false; }
	}
	if (!shared_->optimize()) {
		level_ = shared_->maxLevel();
		lower_ = shared_->lower(level_);
		upper_ = shared_->upper(level_);
		path_  = 0;
		init_  = 0;
		return true;
	}
	weight_t maxW = 1;
	uint32_t next = 1 - init_;
	for (uint32 level = (level_ + next), n = 1; level <= shared_->maxLevel() && assume_.empty(); ++level) {
		level_ = level;
		lower_ = 0;
		upper_ = shared_->upper(level_);
		for (const WeightLiteral* it = shared_->lits; !isSentinel(it->first); ++it) {
			if (weight_t w = shared_->weight(*it, level_)){
				Literal x = it->first;
				if (w < 0) {
					lower_ += w;
					w       = -w;
					x       = ~x;
				}
				if (s.value(x.var()) == value_free || s.level(x.var()) > eRoot_) {
					newAssumption(~x, w);
					if (w > maxW){ maxW = w; }
				}
				else if (s.isTrue(x)) {
					lower_ += w;
				}
			}
		}
		if (n == 1) {
			if      (lower_ > upper_){ next = 1; break; }
			else if (lower_ < upper_){ next = (n = 0);  }
			else                     {
				n    = shared_->checkNext() || level != shared_->maxLevel();
				next = n;
				while (!assume_.empty()) {
					fixLit(s, assume_.back().lit);
					assume_.pop_back();
				}
				litData_.clear();
				assume_.clear();
				maxW = 1;
			}
		}
	}
	init_ = 0;
	path_ = 1;
	disj_ = (options_.tactic & OptParams::usc_disjoint) != 0u;
	actW_ = (options_.tactic & OptParams::usc_stratify) != 0u ? maxW : 1;
	if (next && !s.hasConflict()) {
		s.force(~tag_, Antecedent(0));
		disj_ = 0;
	}
	if (auxInit_ == UINT32_MAX) {
		auxInit_ = s.numAuxVars();
	}
	return !s.hasConflict();
}

Literal UncoreMinimize::newLit(Solver& s) {
	++auxAdd_;
	return posLit(s.pushAuxVar());
}
UncoreMinimize::LitPair UncoreMinimize::newAssumption(Literal p, weight_t w) {
	assert(w > 0);
	if (nextW_ && w > nextW_) {
		nextW_ = w;
	}
	litData_.push_back(LitData(w, true, 0));
	assume_.push_back(LitPair(p, sizeVec(litData_)));
	return assume_.back();
}
bool UncoreMinimize::push(Solver& s, Literal p, uint32 id) {
	if (s.pushRoot(p)) {
		return true;
	}
	else if (!s.hasConflict()) {
		conflict_.assign(1, ~p);
		conflict_.push_back(Literal::fromRep(id));
		s.force(p, Antecedent(0));
	}
	return false;
}
// Pushes the active assumptions from the active optimization level to
// the root path.
bool UncoreMinimize::pushPath(Solver& s) {
	assert(!next_);
	for (bool push = path_ != 0; !s.hasConflict() && push; ) {
		path_ = 0;
		if (!s.propagate() || !s.simplify()) { path_ = 1;  return false; }
		initRoot(s);
		if (todo_.shrink()) {
			return pushTrim(s);
		}
		wsum_t   fixW = upper_ - lower_, low = 0;
		weight_t maxW = 0;
		uint32 j = 0, i = 0, end = sizeVec(assume_);
		bool  ok = true;
		nextW_ = 0;
		for (uint32 dl; i != end && ok; ++i) {
			LitData& x = getData(assume_[i].id);
			if (x.assume) {
				Literal  p = assume_[i].lit;
				weight_t w = x.weight;
				assume_[j++] = assume_[i];
				if (w < actW_) {
					nextW_ = std::max(nextW_, w);
				}
				else if (w > fixW) {
					--j;
					ok = fixLit(s, p);
					push = false;
					x.assume = 0;
					x.weight = 0;
					if (hasCore(x)) { closeCore(s, x, false); }
				}
				else if (!s.isFalse(p) || s.level(p.var()) > eRoot_) {
					maxW = std::max(maxW, w);
					ok   = !push || this->push(s, p, assume_[i].id);
				}
				else {
					LitPair core(~p, assume_[i].id);
					--j;
					dl   = s.decisionLevel();
					ok   = addCore(s, &core, 1, w, true);
					low += w;
					fixW = fixW - w;
					end  = sizeVec(assume_);
					push = push && s.decisionLevel() == dl;
				}
			}
		}
		if (i != j) { moveDown(assume_, i, j); }
		if (low) {
			shared_->incLower(level_, lower_);
		}
		push  = !push || maxW > fixW;
		aTop_ = s.rootLevel();
		POTASSCO_REQUIRE(s.decisionLevel() == s.rootLevel(), "pushPath must be called on root level (%u:%u)", s.rootLevel(), s.decisionLevel());
	}
	return !s.hasConflict();
}

// Removes invalid assumptions from the root path.
bool UncoreMinimize::popPath(Solver& s, uint32 dl) {
	POTASSCO_REQUIRE(dl <= aTop_ && eRoot_ <= aTop_ && s.rootLevel() <= aTop_, "You must not mess with my root level!");
	if (dl < eRoot_) { dl = eRoot_; }
	sum_[0] = -1;
	path_   = 1;
	return s.popRootLevel(s.rootLevel() - (aTop_ = dl));
}

bool UncoreMinimize::relax(Solver& s, bool reset) {
	if (next_ && !reset) {
		// commit cores of last model
		if (todo_.shrink()) {
			resetTrim(s);
		}
		addNext(s);
	}
	if ((reset && shared_->optimize()) || !assume_.empty() || level_ != shared_->maxLevel()) {
		detach(&s, true);
		init();
	}
	else {
		releaseLits();
	}
	if (!shared_->optimize()) {
		gen_ = shared_->generation();
	}
	init_ = 1;
	next_ = 0;
	assert(assume_.empty());
	return !enum_ || enum_->relax(s, reset);
}

// Computes the costs of the current assignment.
wsum_t* UncoreMinimize::computeSum(const Solver& s) const {
	std::fill_n(sum_, shared_->numRules(), wsum_t(0));
	for (const WeightLiteral* it = shared_->lits; !isSentinel(it->first); ++it) {
		if (s.isTrue(it->first)) { shared_->add(sum_, *it); }
	}
	return sum_;
}
// Checks whether the current assignment in s is valid w.r.t the
// bound stored in the shared data object.
bool UncoreMinimize::valid(Solver& s) {
	if (shared_->upper(level_) == SharedData::maxBound()){ return true; }
	if (sum_[0] < 0) { computeSum(s); }
	const wsum_t* rhs;
	uint32 end = shared_->numRules();
	wsum_t cmp = 0;
	do {
		gen_  = shared_->generation();
		rhs   = shared_->upper();
		upper_= rhs[level_];
		for (uint32 i = level_; i != end && (cmp = sum_[i]-rhs[i]) == 0; ++i) { ; }
	} while (gen_ != shared_->generation());
	if (s.numFreeVars() != 0) { sum_[0] = -1; }
	if (cmp < wsum_t(!shared_->checkNext())) {
		return true;
	}
	next_ = 1;
	s.setStopConflict();
 	return false;
}
// Sets the current sum as the current shared optimum.
bool UncoreMinimize::handleModel(Solver& s) {
	if (!valid(s))  { return false; }
	if (sum_[0] < 0){ computeSum(s);}
	shared_->setOptimum(sum_);
	next_ = shared_->checkNext();
	gen_  = shared_->generation();
	upper_= shared_->upper(level_);
	POTASSCO_ASSERT(!next_ || disj_ || todo_.shrink() || nextW_ || lower_ == sum_[level_], "Unexpected lower bound on model!");
	return true;
}

// Tries to recover from either a model or a root-level conflict.
bool UncoreMinimize::handleUnsat(Solver& s, bool up, LitVec&) {
	assert(s.hasConflict());
	if (enum_) { enum_->relaxBound(true); }
	bool trimCore = options_.trim != 0u;
	do {
		if (next_ == 0) {
			if (s.hasStopConflict()) { return false; }
			if (todo_.shrink()) {
				lower_ -= todo_.weight();
				todo_.clear(false);
			}
			uint32 cs = analyze(s);
			if (!cs) {
				todo_.clear();
				return false;
			}
			lower_ += todo_.weight();
			if (disj_) { // preprocessing: remove assumptions and remember core
				todo_.terminate(); // null-terminate core
				for (Todo::const_iterator it = todo_.end() - (cs + 1); it->id; ++it) {
					getData(it->id).assume = 0;
				}
			}
			else if (trimCore && validLowerBound() && todo_.shrinkNext(*this, value_false)) {
				popPath(s, 0);
			}
			else {
				resetTrim(s);
			}
			next_ = !validLowerBound();
			if (up && shared_->incLower(level_, lower_) == lower_) {
				reportLower(s, level_, lower_);
			}
		}
		else {
			s.clearStopConflict();
			addNext(s);
		}
	} while (next_ || s.hasConflict());
	return true;
}

bool UncoreMinimize::addNext(Solver& s) {
	popPath(s, 0);
	const wsum_t cmp = (lower_ - upper_);
	if (disj_) {
		for (Todo::const_iterator it = todo_.begin(), end = todo_.end(), cs; (cs = it) != end; ++it) {
			weight_t w = std::numeric_limits<weight_t>::max();
			while (it->id) { w = std::min(w, getData(it->id).weight); ++it; }
			if (!addCore(s, &*cs, uint32(it - cs), w, false)) { break; }
		}
		todo_.clear(false);
	}
	else if (todo_.shrink() && (!todo_.shrinkNext(*this, value_true) || cmp >= 0)) {
		resetTrim(s);
	}
	next_ = 0;
	disj_ = 0;
	if (cmp >= 0) {
		fixLevel(s);
		if (cmp > 0) { s.hasConflict() || s.force(~tag_, Antecedent(0)); }
		else if (level_ != shared_->maxLevel() || shared_->checkNext()) {
			initLevel(s);
		}
	}
	else if (!todo_.shrink() && nextW_) {
		actW_ = nextW_;
		disj_ = (options_.tactic & OptParams::usc_disjoint) != 0u;
	}
	return !s.hasConflict();
}

// Analyzes the current root level conflict and stores the set of our assumptions
// that caused the conflict in todo_.
uint32 UncoreMinimize::analyze(Solver& s) {
	uint32 cs    = 0;
	uint32 minDL = s.decisionLevel();
	if (!conflict_.empty()) {
		LitPair p(conflict_[0], conflict_[1].rep());
		assert(s.isTrue(p.lit));
		todo_.add(p, getData(p.id).weight);
		minDL = s.level(p.lit.var());
		cs = 1;
	}
	conflict_.clear();
	if (s.decisionLevel() <= eRoot_) {
		return cs;
	}
	s.resolveToCore(conflict_);
	for (LitVec::const_iterator it = conflict_.begin(), end = conflict_.end(); it != end; ++it) {
		s.markSeen(*it);
	}
	// map marked root decisions back to our assumptions
	uint32 roots = sizeVec(conflict_), dl;
	cs += roots;
	for (LitSet::iterator it = assume_.begin(), end = assume_.end(); it != end && roots; ++it) {
		Literal p = it->lit;
		if (s.seen(p) && (dl = s.level(p.var())) > eRoot_ && dl <= aTop_) {
			assert(p == s.decision(dl) && getData(it->id).assume);
			if (dl < minDL) { minDL = dl; }
			todo_.add(LitPair(~p, it->id), getData(it->id).weight);
			assert(s.isFalse(~p));
			s.clearSeen(p.var());
			--roots;
		}
	}
	popPath(s, minDL - (minDL != 0));
	if (roots) { // clear remaining levels - can only happen if someone messed with our assumptions
		cs -= roots;
		for (LitVec::const_iterator it = conflict_.begin(), end = conflict_.end(); it != end; ++it) { s.clearSeen(it->var()); }
	}
	conflict_.clear();
	return cs;
}

// Eliminates the given core by adding suitable constraints to the solver.
bool UncoreMinimize::addCore(Solver& s, const LitPair* lits, uint32 cs, weight_t w, bool updateLower) {
	assert(s.decisionLevel() == s.rootLevel());
	assert(w && cs);
	// apply weight and check for subcores
	if (updateLower) { lower_ += w; }
	for (uint32 i = 0; i != cs; ++i) {
		LitData& x = getData(lits[i].id);
		if ( (x.weight -= w) <= 0) {
			x.assume = 0;
			x.weight = 0;
		}
		else if (disj_ && !x.assume) {
			x.assume = 1;
			assume_.push_back(LitPair(~lits[i].lit, lits[i].id));
		}
		if (x.weight == 0 && hasCore(x)) {
			Core& core = getCore(x);
			temp_.start(core.bound + 1);
			for (uint32 k = 0, end = core.size(); k != end; ++k) {
				Literal p = core.at(k);
				while (s.topValue(p.var()) != s.value(p.var()) && s.rootLevel() > eRoot_) {
					s.popRootLevel(s.rootLevel() - std::max(s.level(p.var())-1, eRoot_));
					aTop_ = std::min(aTop_, s.rootLevel());
				}
				temp_.add(s, p);
			}
			weight_t cw = core.weight;
			if (!closeCore(s, x, temp_.bound <= 1) || !addOllCon(s, temp_, cw)) {
				return false;
			}
		}
	}
	if (cs == 1) {
		return fixLit(s, lits[0].lit);
	}
	// add new core
	switch (options_.algo) {
		default:
		case OptParams::usc_oll: return addOll(s, lits, cs, w);
		case OptParams::usc_one: return addK(s, cs, lits, cs, w);
		case OptParams::usc_k:   return addK(s, options_.kLim, lits, cs, w);
		case OptParams::usc_pmr: return addPmr(s, lits, cs, w);
	}
}
bool UncoreMinimize::addOll(Solver& s, const LitPair* lits, uint32 size, weight_t w) {
	temp_.start(2);
	for (uint32 i = 0; i != size; ++i) { temp_.add(s, lits[i].lit); }
	if (!temp_.unsat()) {
		return addOllCon(s, temp_, w);
	}
	Literal fix = !temp_.lits.empty() ? temp_.lits[0].first : lits[0].lit;
	return temp_.bound < 2 || fixLit(s, fix);
}
bool UncoreMinimize::addK(Solver& s, uint32 k, const LitPair* lits, uint32 size, weight_t w) {
	const bool concise = (options_.tactic & OptParams::usc_succinct) != 0u;
	const int x = k ? (size + (k-1)) / k
	            : size <= 8 ? 1
	            : (int)std::ceil(size / (((std::log10(size)*16)-2)/2.0));
	k = (size + (x-1)) / x;
	uint32 idx = 1;
	Literal cp = ~lits[0].lit, bin[2];
	do {
		uint32 n = k, connect = uint32((idx + k) < size);
		if (!connect) {
			n = size - idx;
		}
		weight_t B = static_cast<weight_t>(n + connect);
		temp_.start(B);
		temp_.add(s, cp);
		for (uint32 i = 0; i != n; ++i) {
			temp_.add(s, ~lits[idx++].lit);
		}
		if (connect) {
			bin[0] = newLit(s);
			temp_.add(s, ~bin[0]);
			cp = bin[0];
		}
		for (uint32 i = 0, b = connect; i != n; ++i, b = 1) {
			Literal ri = newAssumption(newLit(s), w).lit;
			bin[b] = ri;
			temp_.add(s, ~ri);
			if (b) { // bin[0] -> bin[1];
				addImplication(s, bin[0], bin[1], concise);
				bin[0] = bin[1];
			}
		}
		if (!addConstraint(s, temp_.begin(), temp_.size(), temp_.bound)) {
			return false;
		}
	} while (idx != size);
	if (!concise && !s.hasConflict()) {
		typedef ClauseCreator::Result Result;
		const uint32 flags = ClauseCreator::clause_explicit | ClauseCreator::clause_not_root_sat | ClauseCreator::clause_no_add;
		for (uint32 i = 0; i != size; ++i) { conflict_.push_back(lits[i].lit); }
		Result res = ClauseCreator::create(s, conflict_, flags, Constraint_t::Other);
		if (res.local) { closed_.push_back(res.local); }
		conflict_.clear();
	}
	return !s.hasConflict();
}
bool UncoreMinimize::addPmr(Solver& s, const LitPair* lits, uint32 size, weight_t w) {
	assert(size > 1);
	uint32 i   = size - 1;
	Literal bp = lits[i].lit;
	while (--i != 0) {
		Literal an = lits[i].lit;
		Literal bn = newLit(s);
		Literal cn = newLit(s);
		newAssumption(~cn, w);
		if (!addPmrCon(comp_disj, s, bn, an, bp)) { return false; }
		if (!addPmrCon(comp_conj, s, cn, an, bp)) { return false; }
		bp = bn;
	}
	Literal an = lits[i].lit;
	Literal cn = newLit(s);
	newAssumption(~cn, w);
	return addPmrCon(comp_conj, s, cn, an, bp);
}
bool UncoreMinimize::addPmrCon(CompType c, Solver& s, Literal head, Literal body1, Literal body2) {
	typedef ClauseCreator::Result Result;
	const uint32 flags = ClauseCreator::clause_explicit | ClauseCreator::clause_not_root_sat | ClauseCreator::clause_no_add;
	const bool    sign = c == comp_conj;
	uint32       first = 0, last = 3;
	if ((options_.tactic & OptParams::usc_succinct) != 0u) {
		first = c == comp_disj;
		last  = first + (1 + (c == comp_disj));
	}
	Literal temp[3][3] = {
		{ (~head)^ sign,   body1 ^ sign, body2 ^ sign },
		{   head ^ sign, (~body1)^ sign, lit_false() },
		{   head ^ sign, (~body2)^ sign, lit_false() }
	};
	for (uint32 i = first, sz = 3; i != last; ++i) {
		Result res = ClauseCreator::create(s, ClauseRep::create(temp[i], sz, Constraint_t::Other), flags);
		if (res.local) { closed_.push_back(res.local); }
		if (!res.ok()) { return false; }
		sz = 2;
	}
	return true;
}
bool UncoreMinimize::addOllCon(Solver& s, const WCTemp& wc, weight_t weight) {
	typedef WeightConstraint::CPair ResPair;
	weight_t B = wc.bound;
	if (B <= 0) {
		// constraint is sat and hence conflicting w.r.t new assumption -
		// relax core
		lower_ += ((1-B)*weight);
		B       = 1;
	}
	if (static_cast<uint32>(B) > static_cast<uint32>(wc.lits.size())) {
		// constraint is unsat and hence the new assumption is trivially satisfied
		return true;
	}
	// create new var for this core
	LitPair aux = newAssumption(newLit(s), weight);
	WeightLitsRep rep = {const_cast<WCTemp&>(wc).begin(), wc.size(), B, (weight_t)wc.size()};
	uint32       fset = WeightConstraint::create_explicit | WeightConstraint::create_no_add | WeightConstraint::create_no_freeze | WeightConstraint::create_no_share;
	if ((options_.tactic & OptParams::usc_succinct) != 0u) { fset |= WeightConstraint::create_only_bfb; }
	ResPair       res = WeightConstraint::create(s, ~aux.lit, rep, fset);
	if (res.ok() && res.first()) {
		getData(aux.id).coreId = allocCore(res.first(), B, weight, rep.bound != rep.reach);
	}
	return !s.hasConflict();
}
// Adds implication: a -> b either via a single watch on a or as a clause -a v b.
bool UncoreMinimize::addImplication(Solver& s, Literal a, Literal b, bool concise) {
	if (concise) {
		s.addWatch(a, this, b.id());
	}
	else {
		typedef ClauseCreator::Result Result;
		const uint32 flags = ClauseCreator::clause_explicit | ClauseCreator::clause_not_root_sat | ClauseCreator::clause_no_add;
		Literal clause[] = {~a, b};
		Result res = ClauseCreator::create(s, ClauseRep::create(clause, 2, Constraint_t::Other), flags);
		if (res.local) { closed_.push_back(res.local); }
		if (!res.ok()) { return false; }
	}
	return true;
}
// Adds the cardinality constraint lits[0] + ... + lits[size-1] >= bound.
bool UncoreMinimize::addConstraint(Solver& s, WeightLiteral* lits, uint32 size, weight_t bound) {
	typedef WeightConstraint::CPair ResPair;
	WeightLitsRep rep = {lits, size, bound, static_cast<weight_t>(size)};
	const uint32 fset = WeightConstraint::create_explicit | WeightConstraint::create_no_add | WeightConstraint::create_no_freeze | WeightConstraint::create_no_share;
	ResPair       res = WeightConstraint::create(s, lit_true(), rep, fset);
	if (res.first()) {
		closed_.push_back(res.first());
	}
	return res.ok();
}

// Computes the solver's initial root level, i.e. all assumptions that are not from us.
uint32 UncoreMinimize::initRoot(Solver& s) {
	if (eRoot_ == aTop_ && !s.hasStopConflict()) {
		eRoot_ = s.rootLevel();
		aTop_  = eRoot_;
	}
	return eRoot_;
}

// Assigns p at the solver's initial root level.
bool UncoreMinimize::fixLit(Solver& s, Literal p) {
	assert(s.decisionLevel() >= eRoot_);
	if (s.decisionLevel() > eRoot_ && (!s.isTrue(p) || s.level(p.var()) > eRoot_)) {
		// go back to root level
		s.popRootLevel(s.rootLevel() - eRoot_);
		aTop_ = s.rootLevel();
	}
	if (eRoot_ && s.topValue(p.var()) != trueValue(p)) { fix_.push_back(p); }
	return !s.hasConflict() && s.force(p, this);
}
// Fixes any remaining assumptions of the active optimization level.
bool UncoreMinimize::fixLevel(Solver& s) {
	for (LitSet::iterator it = assume_.begin(), end = assume_.end(); it != end; ++it) {
		if (getData(it->id).assume) { fixLit(s, it->lit); }
	}
	releaseLits();
	return !s.hasConflict();
}
void UncoreMinimize::releaseLits() {
	// remaining cores are no longer open - move to closed list
	for (CoreTable::iterator it = open_.begin(), end = open_.end(); it != end; ++it) {
		if (it->con) { closed_.push_back(it->con); }
	}
	open_.clear();
	litData_.clear();
	assume_.clear();
	todo_.clear();
	freeOpen_ = 0;
}

uint32 UncoreMinimize::allocCore(WeightConstraint* con, weight_t bound, weight_t weight, bool open) {
	if (!open) {
		closed_.push_back(con);
		return 0;
	}
	if (freeOpen_) { // pop next slot from free list
<<<<<<< HEAD
		assert(open_[freeOpen_-1].con == 0);
		uint32 id = freeOpen_;
		freeOpen_ = static_cast<uint32>(open_[id-1].bound);
		open_[id-1] = Core(con, bound, weight);
		return id;
=======
		uint32 fp = freeOpen_ - 1;
		assert(open_[fp].con == 0 && open_[fp].bound == static_cast<weight_t>(0xDEADC0DE));
		freeOpen_ = static_cast<uint32>(open_[fp].weight);
		open_[fp] = Core(con, bound, weight);
		return fp + 1;
>>>>>>> cb2d5984
	}
	open_.push_back(Core(con, bound, weight));
	return static_cast<uint32>(open_.size());
}
bool UncoreMinimize::closeCore(Solver& s, LitData& x, bool sat) {
	if (uint32 coreId = x.coreId) {
		Core& core = open_[coreId-1];
		x.coreId = 0;
		// close by moving to closed list
		if (!sat) { closed_.push_back(core.con); }
		else { fixLit(s, core.tag()); core.con->destroy(&s, true); }
		// link slot to free list
<<<<<<< HEAD
		core = Core(0, 0, static_cast<weight_t>(freeOpen_));
=======
		core      = Core(0, static_cast<weight_t>(0xDEADC0DE), static_cast<weight_t>(freeOpen_));
>>>>>>> cb2d5984
		freeOpen_ = coreId;
	}
	return !s.hasConflict();
}
bool UncoreMinimize::pushTrim(Solver& s) {
	todo_.shrinkPush(*this, s);
	if ((aTop_ = s.rootLevel()) != 0 && !s.hasConflict() && options_.trimLim) {
		struct Limit : public PostPropagator {
			Limit(UncoreMinimize* s, uint64 lim) : self(s), limit(lim) {}
			uint32 priority() const { return priority_reserved_ufs + 2; }
			bool propagateFixpoint(Clasp::Solver& s, Clasp::PostPropagator* ctx) {
				if (ctx || s.stats.conflicts < limit) { return true; }
				s.setStopConflict();
				self->next_ = 1;
				return false;
			}
			void undoLevel(Solver& s) {
				s.removePost(this);
				this->destroy();
			}
			UncoreMinimize* self;
			uint64 limit;
		}*limit = new Limit(this, s.stats.conflicts + (uint64(1) << options_.trimLim));
		s.addPost(limit);
		s.addUndoWatch(aTop_, limit);
	}
	return !s.hasConflict();
}
void UncoreMinimize::resetTrim(Solver& s) {
	if (todo_.size()) {
		addCore(s, &*todo_.begin(), todo_.size(), todo_.weight(), false);
		todo_.clear();
	}
}
uint32  UncoreMinimize::Core::size()       const { return con->size() - 1; }
Literal UncoreMinimize::Core::at(uint32 i) const { return con->lit(i+1, WeightConstraint::FFB_BTB); }
Literal UncoreMinimize::Core::tag()        const { return con->lit(0, WeightConstraint::FTB_BFB); }
void    UncoreMinimize::WCTemp::add(Solver& s, Literal p) {
	if (s.topValue(p.var()) == value_free) { lits.push_back(WeightLiteral(p, 1)); }
	else if (s.isTrue(p)) { --bound; }
}
void UncoreMinimize::Todo::clear(bool withShrink) {
	lits_.clear();
	minW_ = CLASP_WEIGHT_T_MAX;
	if (withShrink) { shrinkReset(); }
}
void UncoreMinimize::Todo::shrinkReset() {
	core_.clear();
	last_ = next_ = step_ = 0;
}
void UncoreMinimize::Todo::terminate() {
	lits_.push_back(LitPair(lit_true(), 0));
	minW_ = CLASP_WEIGHT_T_MAX;
}
void UncoreMinimize::Todo::add(const LitPair& x, weight_t w) {
	lits_.push_back(x);
	if (w < minW_) { minW_ = w; }
}
void UncoreMinimize::Todo::shrinkPush(UncoreMinimize& self, Solver& s) {
	const uint32 skip = step_ < sizeVec(core_) ? core_[step_].id : 0u;
	uint32 n = next_;
	for (Todo::const_iterator it = lits_.end(); n--;) {
		const LitPair& x = *--it;
		if (x.id != skip && !self.push(s, ~x.lit, x.id)) {
			break;
		}
	}
}
bool UncoreMinimize::Todo::shrinkNext(UncoreMinimize& self, ValueRep result) {
	if (self.options_.trim == OptParams::usc_trim_min) {
		return subsetNext(self, result);
	}
	if (result == value_false) {
		next_ = last_;
		step_ = 0u;
	}
	else {
		last_ = next_;
	}
	const uint32 t  = self.options_.trim;
	const uint32 mx = size();
	uint32 s = step_;
	switch (t) {
		default:
		case OptParams::usc_trim_lin: step_ = s = 1;                break;
		case OptParams::usc_trim_rev: step_ = s = (mx - next_) - 1; break;
		case OptParams::usc_trim_rgs:
			if      (s == 0u)          { step_ = s = uint32(last_ == 0u); }
			else if ((next_ + s) > mx) { step_ = 2; s = 1; }
			else                       { step_ = s * 2; }
			break;
		case OptParams::usc_trim_exp:
			if      (s == 0u)          { s = step_ = uint32(last_ == 0u); }
			else if ((next_ + s) < mx) { step_ = s * 2; }
			else                       { s = (mx - next_) / 2; }
			break;
		case OptParams::usc_trim_bin: step_ = s = (mx - next_) / 2; break;
	}
	return s && (next_ += s) < mx;
}
bool UncoreMinimize::Todo::subsetNext(UncoreMinimize& self, ValueRep result) {
	if      (result == value_true) { ++step_; }
	else if (!core_.empty()) {
		for (Todo::const_iterator it = lits_.begin(), end = lits_.end(); it != end; ++it) {
			self.setFlag(it->id, true);
		}
		LitSet::iterator j = core_.begin();
		uint32 marked = 0u;
		for (LitSet::const_iterator it = j, s = j + step_, end = core_.end(); it != end; ++it) {
			if (self.flagged(it->id)) {
				self.setFlag(it->id, false);
				++marked;
				*j++ = *it;
			}
			else if (j < s) {
				--s, --step_;
			}
		}
		assert(marked == size());
		core_.erase(j, core_.end());
		next_ = marked;
	}
	else {
		for (Todo::const_iterator it = lits_.end(), end = lits_.begin(); it != end;) { core_.push_back(*--it); }
		step_ = 0;
		next_ = size();
	}
	return step_ < size();
}
} // end namespaces Clasp<|MERGE_RESOLUTION|>--- conflicted
+++ resolved
@@ -1428,19 +1428,11 @@
 		return 0;
 	}
 	if (freeOpen_) { // pop next slot from free list
-<<<<<<< HEAD
-		assert(open_[freeOpen_-1].con == 0);
-		uint32 id = freeOpen_;
-		freeOpen_ = static_cast<uint32>(open_[id-1].bound);
-		open_[id-1] = Core(con, bound, weight);
-		return id;
-=======
 		uint32 fp = freeOpen_ - 1;
 		assert(open_[fp].con == 0 && open_[fp].bound == static_cast<weight_t>(0xDEADC0DE));
 		freeOpen_ = static_cast<uint32>(open_[fp].weight);
 		open_[fp] = Core(con, bound, weight);
 		return fp + 1;
->>>>>>> cb2d5984
 	}
 	open_.push_back(Core(con, bound, weight));
 	return static_cast<uint32>(open_.size());
@@ -1453,11 +1445,7 @@
 		if (!sat) { closed_.push_back(core.con); }
 		else { fixLit(s, core.tag()); core.con->destroy(&s, true); }
 		// link slot to free list
-<<<<<<< HEAD
-		core = Core(0, 0, static_cast<weight_t>(freeOpen_));
-=======
 		core      = Core(0, static_cast<weight_t>(0xDEADC0DE), static_cast<weight_t>(freeOpen_));
->>>>>>> cb2d5984
 		freeOpen_ = coreId;
 	}
 	return !s.hasConflict();
